{
  "name": "@shaggytools/nhtsa-api-wrapper",
  "libraryName": "NHTSA",
  "version": "1.1.11",
  "description": "A wrapper around the NHTSA.dot.gov 'vehicles' API, written completely in Typescript.",
  "engines": {
    "node": ">=10.19.0",
    "npm": ">=6.0.0"
  },
  "main": "dist/bundle.min.js",
  "module": "dist/module/index.js",
  "browser": "dist/bundle.min.js",
  "unpkg": "dist/bundle.min.js",
  "types": "dist/types/index.d.ts",
  "files": [
    "dist/*",
    "dist/module/*",
    "dist/browser/*",
    "dist/cjs/*",
    "dist/types/index.d.ts"
  ],
  "publishConfig": {
    "access": "public"
  },
  "husky": {
    "hooks": {
      "commit-msg": "commitlint -E HUSKY_GIT_PARAMS"
    }
  },
  "commitlint": {
    "extends": [
      "@commitlint/config-conventional"
    ]
  },
  "config": {
    "commitizen": {
      "path": "./node_modules/cz-conventional-changelog"
    }
  },
  "scripts": {
    "prebuild": "yarn clean-dist",
    "build": "rollup -c rollup.config.ts",
    "prebuild-docs": "yarn clean-docs",
    "postbuild-docs": "yarn copy-package-size-stats",
    "build-docs": "cross-env-shell JSDOC_ENV=production jsdoc -c ./jsdoc.js",
    "build-dev": "concurrently yarn:build-dev-*",
    "prebuild-dev-dist": "yarn clean-dev-dist && yarn copy-packageJsonToDev",
    "build-dev-dist": "yarn copy-packageJsonToDev && cross-env ROLLUP_WATCH=true rollup -c rollup.config.ts",
    "prebuild-dev-docs": "yarn clean-dev-docs",
    "build-dev-docs": "cross-env-shell JSDOC_ENV=development jsdoc -c ./jsdoc.js",
    "build-dev-ts": "tsc -p tsconfig.dev.json --module commonjs",
    "clean": "yarn clean-dist && yarn clean-dev",
    "clean-dev": "rimraf dev/*",
    "clean-dist": "rimraf dist/*",
    "clean-docs": "rimraf docs/*",
    "clean-dev-dist": "rimraf dev/dist/*",
    "clean-dev-docs": "rimraf dev/docs/*",
    "clean-dev-packageJson": "rimraf dev/package.json",
    "clean-dev-tests": "yarn test-clearCache && rimraf dev/coverage/*",
    "cleanup": "yarn clean-dev-packageJson && rimraf dist && rimraf dev",
    "cleanup-everything": "yarn cleanup && yarn test-clearCache && rimraf node_modules",
    "commit-cz": "git-cz",
    "precopy-packageJsonToDev": "yarn clean-dev-packageJson",
    "copy-packageJsonToDev": "copyfiles ./package.json ./dev",
    "copy-package-size-stats": "copyfiles ./package-size-stats.html ./docs/",
    "cover": "jest -c jest.config.prod.coverage.js",
    "lint": "eslint src",
    "test": "jest -c ./jest.config.js",
    "test-ci": "jest -c ./jest.config.prod.js",
    "test-clearCache": "./node_modules/.bin/jest --clearCache",
    "watch": "yarn clean-dev && yarn copy-packageJsonToDev && node ./bin/watchAll.js",
    "watch-docs": "npx nodemon --exec yarn build-dev-docs --config ./nodemon.jsdoc.json",
    "watch-tsc": "tsc -p tsconfig.dev.json -w --module commonjs",
    "watch-test": "jest --watch --onlyChanged",
    "watch-rollup": "yarn clean-dev-dist && yarn copy-packageJsonToDev && rollup -c rollup.config.ts -w",
    "semantic-release": "semantic-release"
  },
  "repository": {
    "type": "git",
    "url": "https://github.com/ShaggyTech/nhtsa-api-wrapper.git",
    "homepage": "https://github.com/ShaggyTech/nhtsa-api-wrapper"
  },
  "author": "Brandon Eichler <shaggytech.com>",
  "license": "MIT",
  "bugs": {
    "url": "https://github.com/ShaggyTech/nhtsa-api-wrapper/issues"
  },
  "homepage": "https://www.shaggytech.com/nhtsa-api-wrapper",
  "keywords": [
    "VIN",
    "WMI",
    "Vehicle",
    "Identification",
    "Number",
    "NHTSA.gov",
    "NHTSA.dot.gov",
    "NHTSA",
    "National Highway Traffic Safety Administration",
    "wrapper",
    "api",
    "decode",
    "decoder",
    "typescript",
    "better-docs"
  ],
  "devDependencies": {
    "@babel/cli": "7.14.3",
    "@babel/core": "7.14.3",
    "@babel/plugin-proposal-class-properties": "7.13.0",
    "@babel/plugin-proposal-object-rest-spread": "7.14.4",
    "@babel/plugin-proposal-optional-chaining": "7.14.2",
    "@babel/preset-env": "7.14.4",
    "@babel/preset-typescript": "7.13.0",
    "@commitlint/cli": "12.1.4",
    "@commitlint/config-conventional": "12.1.4",
    "@rollup/plugin-commonjs": "19.0.0",
    "@rollup/plugin-json": "4.1.0",
    "@rollup/plugin-node-resolve": "13.0.0",
    "@semantic-release/changelog": "5.0.1",
    "@semantic-release/git": "9.0.0",
    "@types/jest": "26.0.23",
    "@types/node": "13.13.50",
    "@types/node-fetch": "2.5.10",
    "@typescript-eslint/eslint-plugin": "4.26.0",
    "@typescript-eslint/parser": "4.26.0",
    "better-docs": "2.3.2",
    "commitizen": "4.2.4",
    "concurrently": "6.2.0",
    "copyfiles": "2.4.1",
    "cross-env": "7.0.3",
    "cz-conventional-changelog": "3.3.0",
    "eslint": "7.28.0",
<<<<<<< HEAD
    "eslint-config-prettier": "7.2.0",
=======
    "eslint-config-prettier": "8.3.0",
>>>>>>> 08f641cc
    "eslint-plugin-jest": "24.3.6",
    "eslint-plugin-jsdoc": "32.3.4",
    "eslint-plugin-node": "11.1.0",
    "eslint-plugin-prettier": "3.4.0",
    "form-data": "4.0.0",
    "husky": "6.0.0",
    "jest": "26.6.3",
    "jsdoc": "3.6.7",
    "jsdoc-babel": "0.5.0",
    "jsdoc-plugin-typescript": "2.0.6",
    "jsdoc-to-markdown": "7.0.1",
    "lodash.camelcase": "4.3.0",
    "nodemon": "2.0.7",
    "prettier": "2.3.1",
    "rimraf": "3.0.2",
    "rollup": "2.51.0",
    "rollup-plugin-babel": "4.4.0",
    "rollup-plugin-cleanup": "3.2.1",
    "rollup-plugin-gzip": "2.5.0",
    "rollup-plugin-sourcemaps": "0.6.3",
    "rollup-plugin-terser": "7.0.2",
    "rollup-plugin-typescript2": "0.30.0",
    "rollup-plugin-visualizer": "5.5.0",
    "semantic-release": "17.4.3",
    "ts-jest": "26.5.6",
    "ts-node": "9.1.1",
    "typescript": "4.3.2"
  },
  "dependencies": {
    "cross-fetch": "^3.1.2"
  }
}<|MERGE_RESOLUTION|>--- conflicted
+++ resolved
@@ -130,11 +130,7 @@
     "cross-env": "7.0.3",
     "cz-conventional-changelog": "3.3.0",
     "eslint": "7.28.0",
-<<<<<<< HEAD
-    "eslint-config-prettier": "7.2.0",
-=======
     "eslint-config-prettier": "8.3.0",
->>>>>>> 08f641cc
     "eslint-plugin-jest": "24.3.6",
     "eslint-plugin-jsdoc": "32.3.4",
     "eslint-plugin-node": "11.1.0",
