--- conflicted
+++ resolved
@@ -160,10 +160,6 @@
     "typescript": "4.2.4"
   },
   "dependencies": {
-<<<<<<< HEAD
     "cross-fetch": "^3.1.2"
-=======
-    "cross-fetch": "^3.1.0"
->>>>>>> 4b6bc373
   }
 }