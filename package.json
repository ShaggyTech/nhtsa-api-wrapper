{
  "name": "@shaggytools/nhtsa-api-wrapper",
  "libraryName": "NHTSA",
  "version": "1.1.11",
  "description": "A wrapper around the NHTSA.dot.gov 'vehicles' API, written completely in Typescript.",
  "engines": {
    "node": ">=10.19.0",
    "npm": ">=6.0.0"
  },
  "main": "dist/bundle.min.js",
  "module": "dist/module/index.js",
  "browser": "dist/bundle.min.js",
  "unpkg": "dist/bundle.min.js",
  "types": "dist/types/index.d.ts",
  "files": [
    "dist/*",
    "dist/module/*",
    "dist/browser/*",
    "dist/cjs/*",
    "dist/types/index.d.ts"
  ],
  "publishConfig": {
    "access": "public"
  },
  "husky": {
    "hooks": {
      "commit-msg": "commitlint -E HUSKY_GIT_PARAMS"
    }
  },
  "commitlint": {
    "extends": [
      "@commitlint/config-conventional"
    ]
  },
  "config": {
    "commitizen": {
      "path": "./node_modules/cz-conventional-changelog"
    }
  },
  "scripts": {
    "prebuild": "yarn clean-dist",
    "build": "rollup -c rollup.config.ts",
    "prebuild-docs": "yarn clean-docs",
    "postbuild-docs": "yarn copy-package-size-stats",
    "build-docs": "cross-env-shell JSDOC_ENV=production jsdoc -c ./jsdoc.js",
    "build-dev": "concurrently yarn:build-dev-*",
    "prebuild-dev-dist": "yarn clean-dev-dist && yarn copy-packageJsonToDev",
    "build-dev-dist": "yarn copy-packageJsonToDev && cross-env ROLLUP_WATCH=true rollup -c rollup.config.ts",
    "prebuild-dev-docs": "yarn clean-dev-docs",
    "build-dev-docs": "cross-env-shell JSDOC_ENV=development jsdoc -c ./jsdoc.js",
    "build-dev-ts": "tsc -p tsconfig.dev.json --module commonjs",
    "clean": "yarn clean-dist && yarn clean-dev",
    "clean-dev": "rimraf dev/*",
    "clean-dist": "rimraf dist/*",
    "clean-docs": "rimraf docs/*",
    "clean-dev-dist": "rimraf dev/dist/*",
    "clean-dev-docs": "rimraf dev/docs/*",
    "clean-dev-packageJson": "rimraf dev/package.json",
    "clean-dev-tests": "yarn test-clearCache && rimraf dev/coverage/*",
    "cleanup": "yarn clean-dev-packageJson && rimraf dist && rimraf dev",
    "cleanup-everything": "yarn cleanup && yarn test-clearCache && rimraf node_modules",
    "commit-cz": "git-cz",
    "precopy-packageJsonToDev": "yarn clean-dev-packageJson",
    "copy-packageJsonToDev": "copyfiles ./package.json ./dev",
    "copy-package-size-stats": "copyfiles ./package-size-stats.html ./docs/",
    "cover": "jest -c jest.config.prod.coverage.js",
    "lint": "eslint src",
    "test": "jest -c ./jest.config.js",
    "test-ci": "jest -c ./jest.config.prod.js",
    "test-clearCache": "./node_modules/.bin/jest --clearCache",
    "watch": "yarn clean-dev && yarn copy-packageJsonToDev && node ./bin/watchAll.js",
    "watch-docs": "npx nodemon --exec yarn build-dev-docs --config ./nodemon.jsdoc.json",
    "watch-tsc": "tsc -p tsconfig.dev.json -w --module commonjs",
    "watch-test": "jest --watch --onlyChanged",
    "watch-rollup": "yarn clean-dev-dist && yarn copy-packageJsonToDev && rollup -c rollup.config.ts -w",
    "semantic-release": "semantic-release"
  },
  "repository": {
    "type": "git",
    "url": "https://github.com/ShaggyTech/nhtsa-api-wrapper.git",
    "homepage": "https://github.com/ShaggyTech/nhtsa-api-wrapper"
  },
  "author": "Brandon Eichler <shaggytech.com>",
  "license": "MIT",
  "bugs": {
    "url": "https://github.com/ShaggyTech/nhtsa-api-wrapper/issues"
  },
  "homepage": "https://www.shaggytech.com/nhtsa-api-wrapper",
  "keywords": [
    "VIN",
    "WMI",
    "Vehicle",
    "Identification",
    "Number",
    "NHTSA.gov",
    "NHTSA.dot.gov",
    "NHTSA",
    "National Highway Traffic Safety Administration",
    "wrapper",
    "api",
    "decode",
    "decoder",
    "typescript",
    "better-docs"
  ],
  "devDependencies": {
    "@babel/cli": "7.14.3",
    "@babel/core": "7.14.3",
    "@babel/plugin-proposal-class-properties": "7.13.0",
    "@babel/plugin-proposal-object-rest-spread": "7.14.4",
    "@babel/plugin-proposal-optional-chaining": "7.14.2",
    "@babel/preset-env": "7.14.4",
    "@babel/preset-typescript": "7.13.0",
    "@commitlint/cli": "12.1.4",
    "@commitlint/config-conventional": "12.1.4",
    "@rollup/plugin-commonjs": "19.0.0",
    "@rollup/plugin-json": "4.1.0",
    "@rollup/plugin-node-resolve": "13.0.0",
    "@semantic-release/changelog": "5.0.1",
    "@semantic-release/git": "9.0.0",
    "@types/jest": "26.0.23",
    "@types/node": "14.17.2",
    "@types/node-fetch": "2.5.10",
    "@typescript-eslint/eslint-plugin": "4.26.0",
    "@typescript-eslint/parser": "4.26.0",
    "better-docs": "2.3.2",
    "commitizen": "4.2.4",
    "concurrently": "6.2.0",
    "copyfiles": "2.4.1",
    "cross-env": "7.0.3",
    "cz-conventional-changelog": "3.3.0",
    "eslint": "7.28.0",
    "eslint-config-prettier": "8.3.0",
    "eslint-plugin-jest": "24.3.6",
<<<<<<< HEAD
    "eslint-plugin-jsdoc": "32.3.4",
=======
    "eslint-plugin-jsdoc": "35.1.3",
>>>>>>> b19f63c5
    "eslint-plugin-node": "11.1.0",
    "eslint-plugin-prettier": "3.4.0",
    "form-data": "4.0.0",
    "husky": "6.0.0",
    "jest": "26.6.3",
    "jsdoc": "3.6.7",
    "jsdoc-babel": "0.5.0",
    "jsdoc-plugin-typescript": "2.0.6",
    "jsdoc-to-markdown": "7.0.1",
    "lodash.camelcase": "4.3.0",
    "nodemon": "2.0.7",
    "prettier": "2.3.1",
    "rimraf": "3.0.2",
    "rollup": "2.51.0",
    "rollup-plugin-babel": "4.4.0",
    "rollup-plugin-cleanup": "3.2.1",
    "rollup-plugin-gzip": "2.5.0",
    "rollup-plugin-sourcemaps": "0.6.3",
    "rollup-plugin-terser": "7.0.2",
    "rollup-plugin-typescript2": "0.30.0",
    "rollup-plugin-visualizer": "5.5.0",
    "semantic-release": "17.4.3",
    "ts-jest": "26.5.6",
    "ts-node": "9.1.1",
    "typescript": "4.3.2"
  },
  "dependencies": {
    "cross-fetch": "^3.1.2"
  }
}<|MERGE_RESOLUTION|>--- conflicted
+++ resolved
@@ -132,11 +132,7 @@
     "eslint": "7.28.0",
     "eslint-config-prettier": "8.3.0",
     "eslint-plugin-jest": "24.3.6",
-<<<<<<< HEAD
-    "eslint-plugin-jsdoc": "32.3.4",
-=======
     "eslint-plugin-jsdoc": "35.1.3",
->>>>>>> b19f63c5
     "eslint-plugin-node": "11.1.0",
     "eslint-plugin-prettier": "3.4.0",
     "form-data": "4.0.0",
